import { UTCDate } from '@date-fns/utc';
import {
  FieldTypePrimitiveMap,
  getJSONField,
  splitAndStripQuotes,
  FilterClauseArgs,
  FilterOperators,
  PropertyType,
} from '@mastra/core';
import { endOfDay, startOfDay } from 'date-fns';

<<<<<<< HEAD
import { FilterOperatorToSQL } from '../constants';
=======
import { FilterOperatorToSQL } from '../constants.js';
>>>>>>> 3a46db80

/**
 * Get the SQL filter clause for the given filters.
 * @param filters - Filters to apply.
 * @param fields - Optional. JSON fields with associated types to apply filters on.
 * @param parentTableRef - Parent table reference to apply filters on.
 */
export const getFilterClauseSQL = ({ filters, fields, parentTableRef }: FilterClauseArgs<string>) => {
  if (!parentTableRef || !Object.keys(filters).length) return '';

  const getValue = (value: any, primitiveType: string, isMultiple: boolean) => {
    if (isMultiple) {
      const multipleValues = splitAndStripQuotes(value);
      return `(${multipleValues.map(v => (primitiveType === 'number' ? `${Number(v)}::bigint` : `'${v}'`)).join(',')})`;
    }

    switch (primitiveType) {
      case 'number': {
        // cast to number if field is numeric
        return `${Number(value)}::bigint`;
      }

      case 'boolean': {
        // cast to boolean if field is boolean
        return `${value}::boolean`;
      }

      case 'string': {
        return `'${value}'`;
      }

      case 'date': {
        return `'${value}'::timestamp`;
      }

      default: {
        return value;
      }
    }
  };

  const getFilterClause = (table: string, field: string, filter: Record<FilterOperators, any>) => {
    let fieldType = fields?.find(f => field.startsWith(f.name))?.type || PropertyType.SINGLE_LINE_TEXT;
    let column = `"mastra"."${table}"."${field}"`;
    const operators = Object.keys(filter) as FilterOperators[];
    const logicOperator = filter.op || 'or';

    const isJSONField = field.includes('.');

    // JSON fields contains a parent field and a child field. e.g. data.amount
    if (isJSONField) {
      const [parentField, childField] = field.split('.');
      fieldType = fields?.find(f => f.name === childField)?.type || PropertyType.SINGLE_LINE_TEXT;
      const JSONField = `"mastra"."${table}"."${parentField}"->>'${childField}'`;
      column = getJSONField(JSONField, fieldType);
    }

    const primitiveType = FieldTypePrimitiveMap[fieldType || PropertyType.SINGLE_LINE_TEXT];

    const clauses = operators
      .filter(op => op !== FilterOperators.OP)
      .map(op => {
        const isContains = op === FilterOperators.CONTAINS || op === FilterOperators.NOT_CONTAINS;
        const isSetOperator = op === FilterOperators.SET || op === FilterOperators.NOT_SET;
        const isINOperator = op === FilterOperators.IN || op === FilterOperators.NOT_IN;
        const operatorSQL = FilterOperatorToSQL[op];

        const inputValues: string[] = Array.isArray(filter[op]) ? filter[op] : [filter[op]];
        const queryValues = isContains
          ? // if operator is 'contains', we use POSIX regex to match any the values
            [`'.*${inputValues.join('.*|.*')}.*'`] // e.g. ['foo', 'bar'] => /.*foo.*|.*bar.*/
          : // limitation of this is that we can't have `AND` clauses for the `contains` operator
            // else, we use the value as is
            // N/B: in and not_in operators are handled differently as they're not transformed to arrays
            inputValues.map(v => getValue(v, primitiveType, isINOperator && v.includes(',')));

        if (primitiveType === `date` && !isSetOperator) {
          const hasTimezone = filter[op].toLowerCase().includes('z');
          const inputVal = new UTCDate(hasTimezone ? filter[op] : `${filter[op]}Z`);

          const startDayVal = getValue(startOfDay(inputVal).toISOString(), primitiveType, false);
          const endDayVal = getValue(endOfDay(inputVal).toISOString(), primitiveType, false);

          if (op === `eq`) {
            return `((${column} >= ${startDayVal}) AND (${column} <= ${endDayVal}))`;
          } else if (op === `lt`) {
            return `(${column} ${operatorSQL} ${startDayVal})`;
          } else if (op === `gt`) {
            return `(${column} ${operatorSQL} ${endDayVal})`;
          } else if (op === `lte`) {
            return `(${column} ${operatorSQL} ${endDayVal})`;
          } else if (op === `gte`) {
            return `(${column} ${operatorSQL} ${startDayVal})`;
          } else if (op === `not_eq`) {
            return `((${column} < ${startDayVal}) OR (${column} > ${endDayVal}))`;
          }
        }

        return `(${queryValues
          .map(value => (isSetOperator ? `(${column} ${operatorSQL})` : `(${column} ${operatorSQL} ${value})`))
          .join(` ${logicOperator.toUpperCase()} `)})`;
      });

    const filterClause = `(${clauses.join(` ${logicOperator.toUpperCase()} `)})`;
    return filterClause;
  };

  const combinedFields = Object.keys(filters).filter(field => field.includes(','));
  const normalFields = Object.keys(filters).filter(field => !field.includes(','));
  const filterClauseMap: Record<string, string[]> = normalFields.reduce((acc, field) => {
    return {
      ...acc,
      [field]: getFilterClause(parentTableRef, field, filters[field] as Record<FilterOperators, any>),
    };
  }, {});

  const combinedFilterClauses = combinedFields.map(field => {
    const fields = field.split(',');
    const logicGroupOperator = filters[field].op || 'and';
    const clauses = fields.map(f => filterClauseMap[f]);
    return `(${clauses.join(` ${logicGroupOperator.toUpperCase()} `)})`;
  });

  const normalFilterClauses = Object.entries(filterClauseMap)
    .map(([field, clause]) => (combinedFields.some(f => f.includes(field)) ? [] : clause))
    .flat();

  return `(${[...combinedFilterClauses, ...normalFilterClauses].join(' AND ')})`;
};<|MERGE_RESOLUTION|>--- conflicted
+++ resolved
@@ -9,11 +9,7 @@
 } from '@mastra/core';
 import { endOfDay, startOfDay } from 'date-fns';
 
-<<<<<<< HEAD
-import { FilterOperatorToSQL } from '../constants';
-=======
 import { FilterOperatorToSQL } from '../constants.js';
->>>>>>> 3a46db80
 
 /**
  * Get the SQL filter clause for the given filters.
