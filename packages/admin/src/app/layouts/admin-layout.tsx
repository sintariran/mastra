import { ReactNode } from 'react';

<<<<<<< HEAD
import { Integration } from '@/domains/integrations/types';

import { IntegrationTab } from '../components/integration-tab';
=======
import { Integration } from '../../domains/plugins/types';
>>>>>>> 6adf714a
import { Sidebar } from '../components/sidebar';

export default function AdminLayout({ children, integrations }: { children: ReactNode; integrations: Integration[] }) {
  return (
    <main className="bg-main-bg grid h-full w-full grid-cols-[15rem_minmax(0,_1fr)] overflow-clip">
      <div className="z-20 h-full">
        <div className="h-full">
          <Sidebar>
            {integrations.map(integration => {
              return <IntegrationTab key={integration.name} name={integration.name} />;
            })}
          </Sidebar>
        </div>
      </div>
      <div className="bg-window-bg grid border-primary-border rounded-xs border-thin m-2 overflow-hidden border-solid">
        {children}
      </div>
    </main>
  );
}<|MERGE_RESOLUTION|>--- conflicted
+++ resolved
@@ -1,12 +1,7 @@
 import { ReactNode } from 'react';
 
-<<<<<<< HEAD
-import { Integration } from '@/domains/integrations/types';
-
+import { Integration } from '../../domains/plugins/types';
 import { IntegrationTab } from '../components/integration-tab';
-=======
-import { Integration } from '../../domains/plugins/types';
->>>>>>> 6adf714a
 import { Sidebar } from '../components/sidebar';
 
 export default function AdminLayout({ children, integrations }: { children: ReactNode; integrations: Integration[] }) {
