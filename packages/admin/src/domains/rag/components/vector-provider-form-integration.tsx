--- conflicted
+++ resolved
@@ -119,13 +119,8 @@
                   ?.filter(int => int.entityTypes?.length)
                   ?.map(({ name, logoUrl }) => ({
                     label: capitalizeFirstLetter(name),
-<<<<<<< HEAD
                     value: name.toLowerCase(),
-                    icon: logoUrl,
-=======
-                    value: name,
                     icon: logoUrl || 'system',
->>>>>>> 169ef8ba
                     isDisabled: entities?.some(d => d.integration === name),
                   })) || []
               }
