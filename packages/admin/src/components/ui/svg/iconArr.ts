//This file is generated automatically by pnpm run build:icons
export const iconArr = [
  'chevron-down',
  'companies',
  'dot-menu-sleep',
  'edit',
  'four-boxes',
  'google',
  'handshake',
  'logo',
  'logs',
  'mailchimp',
  'multibranch',
  'people',
  'plus-icon',
  'record-creted',
  'records',
  'search',
<<<<<<< HEAD
  'text',
=======
  'trash',
>>>>>>> c459749e
  'workflow',
];<|MERGE_RESOLUTION|>--- conflicted
+++ resolved
@@ -16,10 +16,7 @@
   'record-creted',
   'records',
   'search',
-<<<<<<< HEAD
   'text',
-=======
   'trash',
->>>>>>> c459749e
   'workflow',
 ];